--- conflicted
+++ resolved
@@ -362,28 +362,16 @@
         (emitln "*/")))))
 
 (defmethod emit :def
-<<<<<<< HEAD
   [{:keys [name var init env doc export]}]
-  (emit-comment doc (:jsdoc init))
-  (emits var)
-  (if init
-    (emits " = " init)
-    (emits " = undefined"))
-  (when-not (= :expr (:context env)) (emitln ";"))
-  (when export
-    (emitln "goog.exportSymbol('" (munge export) "', " (munge name) ");")))
-=======
-  [{:keys [name init env doc export]}]
   (let [mname (munge name)]
     (emit-comment doc (:jsdoc init))
-    (emits mname)
+    (emits var)
     (if init
       (emits " = " init)
       (emits " = (typeof " mname " != 'undefined') ? " mname " : undefined"))
     (when-not (= :expr (:context env)) (emitln ";"))
     (when export
       (emitln "goog.exportSymbol('" (munge export) "', " mname ");"))))
->>>>>>> e1e14cb2
 
 (defn emit-apply-to
   [{:keys [name params env]}]
